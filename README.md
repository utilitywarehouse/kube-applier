--- conflicted
+++ resolved
@@ -33,30 +33,6 @@
   one. Level 1 subdirs of this directory represent kubernetes namespaces.
 
 **Optional:**
-<<<<<<< HEAD
-=======
-* `REPO_PATH_FILTERS` - (string) A comma separated list of sub directories to be applied. Supports [shell file name patterns](https://golang.org/pkg/path/filepath/#Match).
-* `SERVER` - (string) Address of the Kubernetes API server. By default, discovery of the API server is handled by kube-proxy. If kube-proxy is not set up, the API server address must be specified with this environment variable (which is then written into a [kubeconfig file](http://kubernetes.io/docs/user-guide/kubeconfig-file/) on the backend). Authentication to the API server is handled by service account tokens. See [Accessing the Cluster](http://kubernetes.io/docs/user-guide/accessing-the-cluster/#accessing-the-api-from-a-pod) for more info.
-* `POLL_INTERVAL_SECONDS` - (int) Number of seconds to wait between each check for new commits to the repo (default is 5).
-* <a name="run-interval"></a>`FULL_RUN_INTERVAL_SECONDS` - (int) Number of seconds between automatic full runs (default is 300, or 5 minutes). Set to 0 to disable.
-* `DIFF_URL_FORMAT` - (string) If specified, allows the status page to display a link to the source code referencing the diff for a specific commit. `DIFF_URL_FORMAT` should be a URL for a hosted remote repo that supports linking to a commit hash. Replace the commit hash portion with "%s" so it can be filled in by kube-applier (e.g. `https://github.com/kubernetes/kubernetes/commit/%s`).
-* `DRY_RUN` - (bool) If true, kubectl command will be run with --server-dry-run flag. This means live configuration of the cluster is not changed.
-* `DELEGATE_SERVICE_ACCOUNTS` - (bool) If true kube-applier will try to fetch a SA under each namespace and use it to run kubectl commands. It will error for all namespaces that do not contain a SA matching the value of `DELEGATE_SERVICE_ACCOUNT_NAME`. Defaults to `false`.
-* `DELEGATE_SERVICE_ACCOUNT_NAME` - (string) The name of the service account used when `DELEGATE_SERVICE_ACCOUNTS` is `true`. Defaults to `kube-applier`.
-* `LABEL` - (string) (on|dry-run|off)  K8s label which enables/disables automatic deployment. Label can either be specified at namespace level or on individual resources. Add label with value 'on' or 'dry-run' on a namespace to enable the namespace. By default namespaces are disabled. Add label with value 'off' on individual resources to disable the resource. Resources are enabled by default if their namespace is enabled. Only enabled resources are managed by the kube-applier. Applies to following resources:
-
-	"apps/v1/DaemonSet",
-	"apps/v1/Deployment",
-	"apps/v1/StatefulSet",
-	"autoscaling/v1/HorizontalPodAutoscaler",
-	"batch/v1/Job",
-	"core/v1/ConfigMap",
-	"core/v1/Pod",
-	"core/v1/Service",
-	"core/v1/ServiceAccount",
-	"networking.k8s.io/v1beta1/Ingress",
-	"networking.k8s.io/v1/NetworkPolicy",
->>>>>>> 68d7c2c2
 
 * `DIFF_URL_FORMAT` should be a URL for a hosted remote repo that supports
   linking to a commit hash. Replace the commit hash portion with "%s" so it can
